--- conflicted
+++ resolved
@@ -186,26 +186,16 @@
 	}
 
 	// Load requirements
-<<<<<<< HEAD
-	rqrows, err := r.db.QueryContext(ctx, `SELECT type, channel_id, channel_username, name, description FROM giveaway_requirements WHERE giveaway_id=$1`, id)
-=======
 	rqrows, err := r.db.QueryContext(ctx, `SELECT type, channel_id, channel_username, title, description FROM giveaway_requirements WHERE giveaway_id=$1`, id)
->>>>>>> f5e7e801
 	if err == nil {
 		defer rqrows.Close()
 		for rqrows.Next() {
 			var t string
 			var cid sql.NullInt64
 			var uname sql.NullString
-<<<<<<< HEAD
-			var name sql.NullString
-			var desc sql.NullString
-			if err := rqrows.Scan(&t, &cid, &uname, &name, &desc); err != nil {
-=======
 			var title sql.NullString
 			var desc sql.NullString
 			if err := rqrows.Scan(&t, &cid, &uname, &title, &desc); err != nil {
->>>>>>> f5e7e801
 				return nil, err
 			}
 			req := dg.Requirement{Type: dg.RequirementType(t)}
@@ -215,13 +205,8 @@
 			if uname.Valid {
 				req.ChannelUsername = uname.String
 			}
-<<<<<<< HEAD
-			if name.Valid {
-				req.ChannelTitle = name.String
-=======
 			if title.Valid {
 				req.Title = title.String
->>>>>>> f5e7e801
 			}
 			if desc.Valid {
 				req.Description = desc.String
@@ -476,7 +461,6 @@
 	return tx.Commit()
 }
 
-<<<<<<< HEAD
 // IsParticipant returns true if the user participated in the giveaway.
 func (r *GiveawayRepository) IsParticipant(ctx context.Context, id string, userID int64) (bool, error) {
 	const q = `SELECT 1 FROM giveaway_participants WHERE giveaway_id=$1 AND user_id=$2 LIMIT 1`
@@ -503,7 +487,8 @@
 		return false, err
 	}
 	return true, nil
-=======
+}
+
 // FinishWithWinners finalizes a giveaway using the provided winners list (ordered by place).
 // It assigns fixed and loose prizes similarly to FinishOneWithDistribution.
 func (r *GiveawayRepository) FinishWithWinners(ctx context.Context, id string, winners []int64) error {
@@ -615,7 +600,6 @@
 		return err
 	}
 	return tx.Commit()
->>>>>>> f5e7e801
 }
 
 // ListFinishedByCreator returns finished giveaways for the creator.
