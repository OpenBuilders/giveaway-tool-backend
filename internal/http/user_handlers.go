package http

import (
	"strconv"
	"time"

	"github.com/gofiber/fiber/v2"

	domain "github.com/your-org/giveaway-backend/internal/domain/user"
<<<<<<< HEAD
	mw "github.com/your-org/giveaway-backend/internal/http/middleware"
	"github.com/your-org/giveaway-backend/internal/service"
=======
	usersvc "github.com/your-org/giveaway-backend/internal/service/user"
    chsvc "github.com/your-org/giveaway-backend/internal/service/channels"
>>>>>>> 720a9f5c
)

// UserHandlersFiber wires Fiber endpoints to the UserService.
type UserHandlersFiber struct{
    service *usersvc.Service
    channels *chsvc.Service
}

func NewUserHandlersFiber(svc *usersvc.Service, ch *chsvc.Service) *UserHandlersFiber {
    return &UserHandlersFiber{service: svc, channels: ch}
}

// RegisterFiber registers routes on a Fiber router (app or group).
func (h *UserHandlersFiber) RegisterFiber(r fiber.Router) {
	r.Get("/users", h.listUsers)
	r.Post("/users", h.createOrUpdateUser)
	r.Get("/users/me", h.getMe)
	r.Get("/users/:id", h.getUserByID)
	r.Delete("/users/:id", h.deleteUser)
    r.Get("/users/:id/channels", h.listUserChannels)
}

func (h *UserHandlersFiber) listUsers(c *fiber.Ctx) error {
	limit, _ := strconv.Atoi(c.Query("limit"))
	offset, _ := strconv.Atoi(c.Query("offset"))
	users, err := h.service.List(c.Context(), limit, offset)
	if err != nil {
		return c.Status(fiber.StatusInternalServerError).JSON(fiber.Map{"error": err.Error()})
	}
	return c.JSON(users)
}

func (h *UserHandlersFiber) createOrUpdateUser(c *fiber.Ctx) error {
	var u domain.User
	if err := c.BodyParser(&u); err != nil {
		return c.Status(fiber.StatusBadRequest).JSON(fiber.Map{"error": "invalid json"})
	}
	if u.CreatedAt.IsZero() {
		u.CreatedAt = time.Now().UTC()
	}
	u.UpdatedAt = time.Now().UTC()
	if err := h.service.Upsert(c.Context(), &u); err != nil {
		return c.Status(fiber.StatusInternalServerError).JSON(fiber.Map{"error": err.Error()})
	}
	return c.Status(fiber.StatusCreated).JSON(u)
}

func (h *UserHandlersFiber) getUserByID(c *fiber.Ctx) error {
	id, err := c.ParamsInt("id")
	if err != nil {
		return c.Status(fiber.StatusBadRequest).JSON(fiber.Map{"error": "invalid id"})
	}
	u, err := h.service.GetByID(c.Context(), int64(id))
	if err != nil {
		return c.Status(fiber.StatusInternalServerError).JSON(fiber.Map{"error": err.Error()})
	}
	if u == nil {
		return c.Status(fiber.StatusNotFound).JSON(fiber.Map{"error": "not found"})
	}
	return c.JSON(u)
}

func (h *UserHandlersFiber) deleteUser(c *fiber.Ctx) error {
	id, err := c.ParamsInt("id")
	if err != nil {
		return c.Status(fiber.StatusBadRequest).JSON(fiber.Map{"error": "invalid id"})
	}
	if err := h.service.Delete(c.Context(), int64(id)); err != nil {
		return c.Status(fiber.StatusInternalServerError).JSON(fiber.Map{"error": err.Error()})
	}
	return c.SendStatus(fiber.StatusNoContent)
}

<<<<<<< HEAD
// getMe returns the current user data extracted from Telegram init-data context.
// Role is resolved from the database if present; otherwise defaults to "user".
func (h *UserHandlersFiber) getMe(c *fiber.Ctx) error {
	userIDVal := c.Locals(mw.UserIdCtxParam)
	if userIDVal == nil {
		return c.Status(fiber.StatusUnauthorized).JSON(fiber.Map{"error": "unauthorized"})
	}

	var userID int64
	switch v := userIDVal.(type) {
	case int64:
		userID = v
	case int:
		userID = int64(v)
	case string:
		if parsed, err := strconv.ParseInt(v, 10, 64); err == nil {
			userID = parsed
		}
	}
	if userID == 0 {
		return c.Status(fiber.StatusUnauthorized).JSON(fiber.Map{"error": "unauthorized"})
	}

	firstName, _ := c.Locals(mw.FirstNameCtxParam).(string)
	lastName, _ := c.Locals(mw.LastNameCtxParam).(string)
	username, _ := c.Locals(mw.UsernameCtxParam).(string)

	role := "user"
	if u, err := h.service.GetByID(c.Context(), userID); err == nil && u != nil && u.Role != "" {
		role = u.Role
	}

	type meResponse struct {
		ID        int64  `json:"id"`
		FirstName string `json:"first_name"`
		LastName  string `json:"last_name"`
		Username  string `json:"username"`
		Role      string `json:"role"`
	}

	return c.JSON(meResponse{
		ID:        userID,
		FirstName: firstName,
		LastName:  lastName,
		Username:  username,
		Role:      role,
	})
=======
func (h *UserHandlersFiber) listUserChannels(c *fiber.Ctx) error {
    id, err := c.ParamsInt("id")
    if err != nil { return c.Status(fiber.StatusBadRequest).JSON(fiber.Map{"error": "invalid id"}) }
    if h.channels == nil { return c.Status(fiber.StatusInternalServerError).JSON(fiber.Map{"error": "channels service not configured"}) }
    items, err := h.channels.ListUserChannels(c.Context(), int64(id))
    if err != nil { return c.Status(fiber.StatusInternalServerError).JSON(fiber.Map{"error": err.Error()}) }
    return c.JSON(items)
>>>>>>> 720a9f5c
}<|MERGE_RESOLUTION|>--- conflicted
+++ resolved
@@ -7,13 +7,9 @@
 	"github.com/gofiber/fiber/v2"
 
 	domain "github.com/your-org/giveaway-backend/internal/domain/user"
-<<<<<<< HEAD
 	mw "github.com/your-org/giveaway-backend/internal/http/middleware"
-	"github.com/your-org/giveaway-backend/internal/service"
-=======
 	usersvc "github.com/your-org/giveaway-backend/internal/service/user"
     chsvc "github.com/your-org/giveaway-backend/internal/service/channels"
->>>>>>> 720a9f5c
 )
 
 // UserHandlersFiber wires Fiber endpoints to the UserService.
@@ -87,7 +83,6 @@
 	return c.SendStatus(fiber.StatusNoContent)
 }
 
-<<<<<<< HEAD
 // getMe returns the current user data extracted from Telegram init-data context.
 // Role is resolved from the database if present; otherwise defaults to "user".
 func (h *UserHandlersFiber) getMe(c *fiber.Ctx) error {
@@ -135,7 +130,8 @@
 		Username:  username,
 		Role:      role,
 	})
-=======
+}
+
 func (h *UserHandlersFiber) listUserChannels(c *fiber.Ctx) error {
     id, err := c.ParamsInt("id")
     if err != nil { return c.Status(fiber.StatusBadRequest).JSON(fiber.Map{"error": "invalid id"}) }
@@ -143,5 +139,4 @@
     items, err := h.channels.ListUserChannels(c.Context(), int64(id))
     if err != nil { return c.Status(fiber.StatusInternalServerError).JSON(fiber.Map{"error": err.Error()}) }
     return c.JSON(items)
->>>>>>> 720a9f5c
 }