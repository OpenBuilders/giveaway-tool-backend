--- conflicted
+++ resolved
@@ -47,15 +47,10 @@
 
 	// API groups
 	ttl := time.Duration(cfg.InitDataTTL) * time.Second
-<<<<<<< HEAD
 	api := app.Group("/api")
 	v1 := api.Group("/v1", mw.InitDataMiddleware(cfg.TelegramBotToken, ttl))
 	uh.RegisterFiber(v1)
-=======
-	api := app.Group("/api", mw.InitDataMiddleware(cfg.TelegramBotToken, ttl))
-	uh.RegisterFiber(api)
-	gh.RegisterFiber(api)
->>>>>>> 720a9f5c
+	gh.RegisterFiber(v1)
 
 	return app
 }