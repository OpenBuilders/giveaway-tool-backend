package http

import (
	"database/sql"
	"time"

	"github.com/gofiber/fiber/v2"
	"github.com/gofiber/fiber/v2/middleware/cors"

	rcache "github.com/your-org/giveaway-backend/internal/cache/redis"
	"github.com/your-org/giveaway-backend/internal/config"
	mw "github.com/your-org/giveaway-backend/internal/http/middleware"
	redisp "github.com/your-org/giveaway-backend/internal/platform/redis"
	pgrepo "github.com/your-org/giveaway-backend/internal/repository/postgres"
	"github.com/your-org/giveaway-backend/internal/service/channels"
	gsvc "github.com/your-org/giveaway-backend/internal/service/giveaway"
	"github.com/your-org/giveaway-backend/internal/service/telegram"
	usersvc "github.com/your-org/giveaway-backend/internal/service/user"
)

// NewFiberApp builds a Fiber application with routes and middlewares wired.
func NewFiberApp(pg *sql.DB, rdb *redisp.Client, cfg *config.Config) *fiber.App {
	app := fiber.New()

	// CORS for frontends
	app.Use(cors.New(cors.Config{
		AllowOrigins: cfg.CORSAllowedOrigins,
		AllowHeaders: "Origin, Content-Type, Accept, Authorization, X-Telegram-Init-Data",
		AllowMethods: "GET,POST,PUT,PATCH,DELETE,OPTIONS",
	}))

	// Public health check
	app.Get("/health", func(c *fiber.Ctx) error {
		return c.Status(fiber.StatusOK).JSON(fiber.Map{"status": "ok"})
	})

	// User domain deps
	repo := pgrepo.NewUserRepository(pg)
	cache := rcache.NewUserCache(rdb, 5*time.Second)
	us := usersvc.NewService(repo, cache)
	chs := channels.NewService(rdb)
	uh := NewUserHandlersFiber(us, chs)

	// Giveaway domain deps
	gRepo := pgrepo.NewGiveawayRepository(pg)
<<<<<<< HEAD
	gs := gsvc.NewService(gRepo)
	tgClient := telegram.NewClientFromEnv()
	gh := NewGiveawayHandlersFiber(gs, chs, tgClient)
=======
	// Telegram client used below; initialize first
	tgClient := telegram.NewClientFromEnv()
	gs := gsvc.NewService(gRepo).WithTelegram(tgClient)
	gh := NewGiveawayHandlersFiber(gs)
>>>>>>> 22f9264e

	// API groups
	ttl := time.Duration(cfg.InitDataTTL) * time.Second
	api := app.Group("/api")
	v1 := api.Group("/v1", mw.RedisCache(rdb, 2*time.Second), mw.InitDataMiddleware(cfg.TelegramBotToken, ttl))
	uh.RegisterFiber(v1)
	gh.RegisterFiber(v1)

	// Telegram channels endpoints (public; no init-data required)
<<<<<<< HEAD
	tg := telegram.NewClientFromEnv()
	ch := NewChannelHandlers(tg)
	ch.RegisterFiber(v1)
=======
	ch := NewChannelHandlers(tgClient)
	ch.RegisterFiber(app.Group("/api", mw.RedisCache(rdb, 2*time.Second)))
	rq := NewRequirementsHandlers()
	rq.RegisterFiber(app.Group("/api", mw.RedisCache(rdb, 2*time.Second)))
>>>>>>> 22f9264e

	return app
}<|MERGE_RESOLUTION|>--- conflicted
+++ resolved
@@ -43,16 +43,9 @@
 
 	// Giveaway domain deps
 	gRepo := pgrepo.NewGiveawayRepository(pg)
-<<<<<<< HEAD
-	gs := gsvc.NewService(gRepo)
-	tgClient := telegram.NewClientFromEnv()
-	gh := NewGiveawayHandlersFiber(gs, chs, tgClient)
-=======
-	// Telegram client used below; initialize first
 	tgClient := telegram.NewClientFromEnv()
 	gs := gsvc.NewService(gRepo).WithTelegram(tgClient)
-	gh := NewGiveawayHandlersFiber(gs)
->>>>>>> 22f9264e
+	gh := NewGiveawayHandlersFiber(gs, chs, tgClient)
 
 	// API groups
 	ttl := time.Duration(cfg.InitDataTTL) * time.Second
@@ -62,16 +55,10 @@
 	gh.RegisterFiber(v1)
 
 	// Telegram channels endpoints (public; no init-data required)
-<<<<<<< HEAD
-	tg := telegram.NewClientFromEnv()
-	ch := NewChannelHandlers(tg)
+	ch := NewChannelHandlers(tgClient)
 	ch.RegisterFiber(v1)
-=======
-	ch := NewChannelHandlers(tgClient)
-	ch.RegisterFiber(app.Group("/api", mw.RedisCache(rdb, 2*time.Second)))
 	rq := NewRequirementsHandlers()
-	rq.RegisterFiber(app.Group("/api", mw.RedisCache(rdb, 2*time.Second)))
->>>>>>> 22f9264e
+	rq.RegisterFiber(v1)
 
 	return app
 }