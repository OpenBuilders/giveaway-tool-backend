--- conflicted
+++ resolved
@@ -29,6 +29,8 @@
 	r.Get("/users/:creator_id/giveaways", h.listByCreator)
 	r.Get("/giveaways", h.listActive)
 	r.Get("/users/:creator_id/giveaways/finished", h.listFinishedByCreator)
+	// Current user convenience endpoints
+	r.Get("/giveaways/me/all", h.listMineAll)
 	r.Patch("/giveaways/:id/status", h.updateStatus)
 	r.Delete("/giveaways/:id", h.delete)
 	r.Post("/giveaways/:id/join", h.join)
@@ -229,7 +231,6 @@
 	return c.JSON(list)
 }
 
-<<<<<<< HEAD
 // listPrizeTemplates returns the available prize templates for the frontend.
 func (h *GiveawayHandlersFiber) listPrizeTemplates(c *fiber.Ctx) error {
 	type prizeTemplate struct {
@@ -243,15 +244,32 @@
 	}
 
 	return c.JSON(templates)
-=======
+}
+
 func (h *GiveawayHandlersFiber) listActive(c *fiber.Ctx) error {
 	limit := c.QueryInt("limit", 20)
 	offset := c.QueryInt("offset", 0)
-	minParticipants := c.QueryInt("min_participants", 1)
+	minParticipants := c.QueryInt("min_participants", 0)
 	list, err := h.service.ListActive(c.Context(), limit, offset, minParticipants)
 	if err != nil {
 		return c.Status(fiber.StatusBadRequest).JSON(fiber.Map{"error": err.Error()})
 	}
 	return c.JSON(list)
->>>>>>> 22f9264e
+}
+
+// listMineAll returns all giveaways created by the current user (any status).
+func (h *GiveawayHandlersFiber) listMineAll(c *fiber.Ctx) error {
+	// user id from Telegram init-data middleware
+	userIDAny := c.Locals(middleware.UserIdCtxParam)
+	userID, _ := userIDAny.(int64)
+	if userID == 0 {
+		return c.Status(fiber.StatusUnauthorized).JSON(fiber.Map{"error": "unauthorized"})
+	}
+	limit := c.QueryInt("limit", 100)
+	offset := c.QueryInt("offset", 0)
+	list, err := h.service.ListByCreator(c.Context(), userID, limit, offset)
+	if err != nil {
+		return c.Status(fiber.StatusBadRequest).JSON(fiber.Map{"error": err.Error()})
+	}
+	return c.JSON(list)
 }